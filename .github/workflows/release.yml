name: Release

on:
  push:
    tags:
      - 'v*'

jobs:
  release:
<<<<<<< HEAD
    name: Create Release
=======
>>>>>>> 48577b78
    runs-on: ubuntu-latest
    permissions:
      contents: write
      packages: write

    steps:
      - name: Checkout code
        uses: actions/checkout@v4
        with:
          fetch-depth: 0

      - name: Set up Go
        uses: actions/setup-go@v5
        with:
<<<<<<< HEAD
          go-version: '1.21'
          cache: true
=======
          go-version: '1.22.x'
          check-latest: true

      - name: Set Go version env
        run: |
          echo "GOVERSION=$(go version | cut -d ' ' -f 3)" >> $GITHUB_ENV
>>>>>>> 48577b78

      - name: Run tests
        run: go test -v ./...

      - name: Run GoReleaser
        uses: goreleaser/goreleaser-action@v5
        with:
          distribution: goreleaser
          version: latest
          args: release --clean
        env:
          GITHUB_TOKEN: ${{ secrets.GITHUB_TOKEN }}
<<<<<<< HEAD
=======
          RELEASE_TOKEN: ${{ secrets.RELEASE_TOKEN }}
          GOVERSION: ${{ env.GOVERSION }}
>>>>>>> 48577b78

      - name: Generate documentation
        run: |
          go install golang.org/x/tools/cmd/godoc@latest
<<<<<<< HEAD
          mkdir -p docs
          echo "# ShrinkableMap Documentation" > docs/README.md
          go doc -all >> docs/README.md

      - name: Upload documentation
        uses: actions/upload-artifact@v4
        with:
          name: documentation
          path: docs/
          if-no-files-found: error
=======
          godoc -http=:6060 &
          sleep 5
          curl http://localhost:6060/pkg/github.com/jongyunha/shrinkmap > docs/index.html

      - name: Upload documentation
        uses: actions/upload-artifact@v3
        with:
          name: documentation
          path: docs/
>>>>>>> 48577b78
<|MERGE_RESOLUTION|>--- conflicted
+++ resolved
@@ -7,10 +7,7 @@
 
 jobs:
   release:
-<<<<<<< HEAD
     name: Create Release
-=======
->>>>>>> 48577b78
     runs-on: ubuntu-latest
     permissions:
       contents: write
@@ -25,17 +22,8 @@
       - name: Set up Go
         uses: actions/setup-go@v5
         with:
-<<<<<<< HEAD
           go-version: '1.21'
           cache: true
-=======
-          go-version: '1.22.x'
-          check-latest: true
-
-      - name: Set Go version env
-        run: |
-          echo "GOVERSION=$(go version | cut -d ' ' -f 3)" >> $GITHUB_ENV
->>>>>>> 48577b78
 
       - name: Run tests
         run: go test -v ./...
@@ -48,16 +36,10 @@
           args: release --clean
         env:
           GITHUB_TOKEN: ${{ secrets.GITHUB_TOKEN }}
-<<<<<<< HEAD
-=======
-          RELEASE_TOKEN: ${{ secrets.RELEASE_TOKEN }}
-          GOVERSION: ${{ env.GOVERSION }}
->>>>>>> 48577b78
 
       - name: Generate documentation
         run: |
           go install golang.org/x/tools/cmd/godoc@latest
-<<<<<<< HEAD
           mkdir -p docs
           echo "# ShrinkableMap Documentation" > docs/README.md
           go doc -all >> docs/README.md
@@ -67,15 +49,4 @@
         with:
           name: documentation
           path: docs/
-          if-no-files-found: error
-=======
-          godoc -http=:6060 &
-          sleep 5
-          curl http://localhost:6060/pkg/github.com/jongyunha/shrinkmap > docs/index.html
-
-      - name: Upload documentation
-        uses: actions/upload-artifact@v3
-        with:
-          name: documentation
-          path: docs/
->>>>>>> 48577b78
+          if-no-files-found: error